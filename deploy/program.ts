/**
 * @fileoverview Performs a release.
 */

import fs from 'fs/promises';
import child_process from 'child_process';
import { promisify } from 'util';
import { context as githubCtx, getOctokit } from '@actions/github';
import { Command } from 'commander';
import { runfiles } from '@bazel/runfiles';
import { Github as mockGithub, context as mockContext } from './mocks';
import { isDefined } from 'monorepo/ts/guard';
import pulumiUp from 'monorepo/ts/pulumi/run';
import { UpResult } from '@pulumi/pulumi/automation';

export class Errors<T extends Error[]> extends Error {
	// must be nullable because we return
	// a single Error if provided with one.
	public readonly errors?: T;
	constructor(errors: T) {
		// should be able to check this statically but I don't know how yet.
		if (errors.length == 0) throw new Error('No errors provided');
		if (errors.length == 1) return errors[0];
		super(
			`Several errors occurred:\n${nestedListToMarkdown(
				errors.map(e => e.toString())
			)}`
		);

		this.errors = errors;
	}
}

interface Context {
	publish(filename: string, content: Buffer): Promise<void>;
	exec(filename: string): Promise<void>;
	dryRun: boolean;
}

interface ArtifactInfo {
	kind: 'artifact';
	filename: string;
	buildTag: string;
	publish: (c: Context) => Promise<void>;
}

const artifact =
	(filename: string, buildTag: string) => async (): Promise<ArtifactInfo> => {
		return {
			kind: 'artifact',
			filename,
			buildTag,
			publish: async ({ publish }: Context) =>
				await publish(
					filename,
					await fs.readFile(
						runfiles.resolveWorkspaceRelative(buildTag)
					)
				),
		};
	};

interface PulumiDeployInfo {
	kind: 'pulumi_deploy';
	publish: (c: Context) => Promise<UpResult | void>;
}

const pulumiDeploy = () => async (): Promise<PulumiDeployInfo> => {
	return {
		kind: 'pulumi_deploy',
		async publish({ dryRun }: Context): Promise<UpResult> {
			if (!dryRun) return pulumiUp();

			return {
				stdout: 'some fake pulumi stdout',
				stderr: 'some fake pulumi stderr',
				summary: {
					kind: 'update',
					startTime: new Date(),
					message: 'this is fake!',
					environment: {},
					config: {},
					endTime: new Date(),
					result: 'succeeded',
					version: 90,
				},
				outputs: {
					abc: { value: 'something', secret: false },
					abc2: { value: 'something', secret: true },
				},
			};
		},
	};
};

interface NpmPackageInfo {
	kind: 'npm_publication';
	package_name: string;
	buildTag: string;
	publish: (c: Context) => Promise<void>;
}

const npmPackage =
	(packageName: string, buildTag: string) =>
	async (): Promise<NpmPackageInfo> => {
		if (!buildTag.includes(packageName))
			throw new Error(
				`Build tag ${buildTag} does not include package name ${packageName}. Are you sure it's correct?`
			);
		return {
			buildTag,
			kind: 'npm_publication',
			package_name: packageName,
			async publish({ exec }: Context) {
				if (!('NPM_TOKEN' in process.env))
					console.error(
						"Missing NPM_TOKEN. We won't be able to publish any NPM packages."
					);
				return void (await exec(
					runfiles.resolveWorkspaceRelative(buildTag)
				));
			},
		};
	};

type OperationData = UpResult | void;

type Operation = ArtifactInfo | NpmPackageInfo | PulumiDeployInfo;

class OperationFailure<O extends Operation = Operation> extends Error {
	constructor(public readonly operation: O, public readonly error: Error) {
<<<<<<< HEAD
		super(
			`${operation.kind}${
				'buildTag' in operation ? ' ' + operation.buildTag : ''
			}: ${error.message}`,
			error.cause
		);
=======
		super(`${operation.kind} ${operation.buildTag}: ${error.message}`, {
			cause: error.cause,
		});
>>>>>>> 25b378ed
	}
}

type OperationOrFailure<O extends Operation = Operation> = {
	info: O | OperationFailure<O>;
	data?: OperationData;
};

interface ReleaseProps {
	dryRun: boolean;
	releaseNotes: (items: OperationOrFailure[]) => string;
	createRelease(data: { body: string }): Promise<{ release_id: number }>;
	uploadReleaseAsset(data: {
		release_id: number;
		name: string;
		data: Buffer;
	}): Promise<void>;
}

type NestedStringList = (string | NestedStringList)[];

function indent(s: string): string {
	return s.replace(/\n/g, '\n    ');
}

function nestedListToMarkdown(nestedList: NestedStringList): string {
	return nestedList
		.map(item =>
			item instanceof Array
				? indent(nestedListToMarkdown(item))
				: indent(`- ${item}`)
		)
		.join('\n');
}

export const releaseNotes =
	(logFailures?: (s: string) => void) => (notes: OperationOrFailure[]) => {
		const operationAndFailure: [
			operation: Operation,
			data: OperationData,
			error: Error | undefined
		][] = notes.map(({ info: item, data }) => {
			let op: Operation;
			let error: Error | undefined;

			if (item instanceof OperationFailure) {
				op = item.operation;
				error = item.error;
			} else op = item;

			return [op, data, error];
		});

		const paragraphs: NestedStringList = [];

		const artifactInfo = operationAndFailure
			.map(([op /* data */, , error]) =>
				op.kind === 'artifact' && error === undefined
					? `${op.buildTag} ⟶ ${op.filename}`
					: undefined
			)
			.filter(isDefined);

		if (artifactInfo.length > 0)
			paragraphs.push(
				`Artifacts exported in this release:\n${nestedListToMarkdown(
					artifactInfo
				)}`
			);

		const npmInfo = operationAndFailure
			.map(([op /* data */, , error]) => {
				return op.kind === 'npm_publication' && error === undefined
					? `${op.buildTag} ⟶ [${op.package_name}](https://npmjs.com/package/${op.package_name})`
					: undefined;
			})
			.filter(isDefined);

		if (npmInfo.length > 0)
			paragraphs.push(
				`NPM packages included in this release:\n${nestedListToMarkdown(
					npmInfo
				)}`
			);

		const operationInfo = operationAndFailure.map(
			([op /* data */, , error]) => {
				const notes: NestedStringList = [];

				switch (op.kind) {
					case 'artifact':
						notes.push(
							`${error !== undefined ? '❌' : '✔️'} Upload ${
								op.buildTag
							} as release artifact ${op.filename}`
						);
						break;
					case 'npm_publication':
						notes.push(
							`${error !== undefined ? '❌' : '✔️'} Upload ${
								op.buildTag
							} to NPM`
						);
						break;
					case 'pulumi_deploy':
						notes.push(
							`${error !== undefined ? '❌' : '✔️'} Deploy pulumi`
						);
						break;
					default:
						throw new Error('invalid kind');
				}

				return notes;
			}
		);

		if (operationInfo.length > 0)
			paragraphs.push(
				`The following operations were requested:\n${nestedListToMarkdown(
					operationInfo
				)}`
			);

		const pulumi_deploys = operationAndFailure.filter(
			([op]) => op.kind == 'pulumi_deploy'
		);

		if (pulumi_deploys.length) {
			for (const [, data] of pulumi_deploys) {
				const d = data as UpResult;
				const items = [d.stdout, d.stderr].filter(isDefined);
				paragraphs.push(
					`A pulumi ${
						d.summary.kind
					} completed:\n${nestedListToMarkdown(items)}`
				);
			}
		}

		const out = paragraphs.join('\n\n');
		if (logFailures) {
			const errors = operationAndFailure
				.map(([, , err]) => err)
				.filter(isDefined);
			if (errors.length > 0) {
				logFailures(`${new Errors(errors)}`);
				logFailures(out);
			}
		}

		return out;
	};

export const release =
	(...fns: (() => Promise<Operation>)[]) =>
	async ({
		dryRun,
		createRelease,
		releaseNotes,
		uploadReleaseAsset,
	}: ReleaseProps) => {
		const logInfo = await Promise.all(fns.map(f => f()));

		const releaseUploads: [file: string, content: Buffer][] = [];

		// defer publication until we have the release_id.
		// otherwise, we can't tell if publishing would break for the
		// release notes. This could be a promise, but it feels a bit
		// weird and unnecessary.
		const publish: Context['publish'] = async (
			file: string,
			content: Buffer
		) => void releaseUploads.push([file, content]);

		const exec: Context['exec'] = dryRun
			? async (filename: string) => await fs.access(filename)
			: async (filename: string) => {
					return void (await promisify(child_process.execFile)(
						filename
					));
			  };

		const results = await Promise.all(
			logInfo.map(
				async <T extends Operation>(
					info: T
				): Promise<OperationOrFailure<T>> => {
					try {
						const data = await info.publish({
							publish,
							exec,
							dryRun,
						});
						return { info, data }; // success
					} catch (e) {
						return {
							info: new OperationFailure(
								info,
								e instanceof Error
									? e
									: new Error(
											`${e} was thrown but it is not an Error`
									  )
							),
						};
					}
				}
			)
		);

		const notes = releaseNotes(results);

		const { release_id } = await createRelease({
			body: releaseNotes(results),
		});

		for (const [file, content] of releaseUploads)
			await uploadReleaseAsset({
				release_id,
				name: file,
				data: content,
			});

		return notes;
	};

interface ProgramProps {
	outputReleaseNotes?(notes: string): void;
	onError?(error: string): void;
}

function memo<T>(f: () => T): () => T {
	let val: T;
	let has = false;

	return function memo() {
		if (!has) {
			val = f();
			has = true;
		}

		return val;
	};
}

export const program = ({
	outputReleaseNotes,
	onError = s => console.error(s),
}: ProgramProps = {}) =>
	new Command()
		.name('release')
		.description(
			'performs the action of creating a github release, and associated actions'
		)
		.option('--dryRun <bool>', 'Perform a dry run.', false)
		.action(async ({ dryRun }) => {
			const context = dryRun ? mockContext : githubCtx;
			const Github = dryRun
				? memo(() => mockGithub)
				: memo(() => getOctokit(process.env['GITHUB_TOKEN']!));

			const syntheticVersion = `v0.0.0-${new Date().getTime()}-${
				context.sha
			}`;

			const releaser = release(
				artifact(
					'recursive_vassals.zip',
					'//project/ck3/recursive-vassals/mod_zip.zip'
				),
				artifact(
					'recursive_vassals.patch',
					'//project/ck3/recursive-vassals/mod.patch'
				),
				artifact('svgshot.tar.gz', '//ts/cmd/svgshot/svgshot.tgz'),
				npmPackage('svgshot', '//ts/cmd/svgshot/npm_pkg.publish.sh'),
				npmPackage('do-sync', '//ts/do-sync/npm_pkg.publish.sh'),
				artifact('svgshot.tar.gz', '//ts/do-sync/do-sync.tgz'),
				artifact(
					'knowitwhenyouseeit.tar.gz',
					'//ts/knowitwhenyouseeit/knowitwhenyouseeit.tgz'
				),
				npmPackage(
					'knowitwhenyouseeit',
					'//ts/knowitwhenyouseeit/npm_pkg.publish.sh'
				),
				pulumiDeploy()
			);

			const notes = await releaser({
				uploadReleaseAsset: async ({ name, release_id, data }) =>
					void (await Github().rest.repos.uploadReleaseAsset({
						owner: context.repo.owner,
						repo: context.repo.repo,
						release_id: await release_id,
						name,
						// https://github.com/octokit/octokit.js/discussions/2087#discussioncomment-646569
						data: data as unknown as string,
					})),

				createRelease: async ({ body }) => ({
					release_id: (
						await Github().rest.repos.createRelease({
							// could probably use a spread operator here
							// but i also think that would be uglier...
							owner: context.repo.owner,
							repo: context.repo.repo,

							tag_name: syntheticVersion,

							body,

							generate_release_notes: true,

							name: syntheticVersion,

							target_commitish: context.ref,
						})
					).data.id,
				}),

				dryRun: dryRun,

				releaseNotes: releaseNotes(onError),
			});

			if (outputReleaseNotes) outputReleaseNotes(notes);
		});

export default program;<|MERGE_RESOLUTION|>--- conflicted
+++ resolved
@@ -129,18 +129,14 @@
 
 class OperationFailure<O extends Operation = Operation> extends Error {
 	constructor(public readonly operation: O, public readonly error: Error) {
-<<<<<<< HEAD
 		super(
 			`${operation.kind}${
 				'buildTag' in operation ? ' ' + operation.buildTag : ''
 			}: ${error.message}`,
-			error.cause
+			{
+				cause: error.cause,
+			}
 		);
-=======
-		super(`${operation.kind} ${operation.buildTag}: ${error.message}`, {
-			cause: error.cause,
-		});
->>>>>>> 25b378ed
 	}
 }
 
