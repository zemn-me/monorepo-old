# Add rules here to build your software
# See https://docs.bazel.build/versions/master/build-ref.html#BUILD_files

# Allow any ts_library rules in this workspace to reference the config
# Note: if you move the tsconfig.json file to a subdirectory, you can add an alias() here instead
#   so that ts_library rules still use it by default.
#   See https://www.npmjs.com/package/@bazel/typescript#installation

package(default_visibility = [":__subpackages__"])
load("//:rules.bzl", "ts_config")


ts_config(
    name = "tsconfig",
    src = "tsconfig.json",
)


ts_config(
    name = "tsconfig_node",
    src = "node.tsconfig.json",
	deps = [ "//typescript/config:node" ]
)

ts_config(
    name = "tsconfig_jsx",
    src = "jsx.tsconfig.json",
)

exports_files(
    ["jest.ts.config.js", ".prettierrc.json", ".gitignore", ".editorconfig"],
    visibility = ["//visibility:public"],
)
<<<<<<< HEAD

prettier(
	name = "prettier",
)


=======
>>>>>>> fb2e725c
<|MERGE_RESOLUTION|>--- conflicted
+++ resolved
@@ -31,12 +31,3 @@
     ["jest.ts.config.js", ".prettierrc.json", ".gitignore", ".editorconfig"],
     visibility = ["//visibility:public"],
 )
-<<<<<<< HEAD
-
-prettier(
-	name = "prettier",
-)
-
-
-=======
->>>>>>> fb2e725c
