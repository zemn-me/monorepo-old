# Add rules here to build your software
# See https://docs.bazel.build/versions/master/build-ref.html#BUILD_files

# Allow any ts_library rules in this workspace to reference the config
# Note: if you move the tsconfig.json file to a subdirectory, you can add an alias() here instead
#   so that ts_library rules still use it by default.
#   See https://www.npmjs.com/package/@bazel/typescript#installation

<<<<<<< HEAD
load("@build_bazel_rules_nodejs//:index.bzl", "js_library")
package(default_visibility = [":__subpackages__"])

load("//:rules.bzl", "ts_config")
=======
load("//:rules.bzl", "ts_config")

package(default_visibility = [":__subpackages__"])
>>>>>>> 050bc7b2

ts_config(
    name = "tsconfig",
    src = "tsconfig.json",
)

ts_config(
    name = "tsconfig_node",
    src = "node.tsconfig.json",
<<<<<<< HEAD
    deps = ["//ts/config:node"],
=======
    deps = ["//typescript/config:node"],
>>>>>>> 050bc7b2
)

ts_config(
    name = "tsconfig_jsx",
    src = "jsx.tsconfig.json",
	deps = ["//ts/config:jsx"]
)

js_library(
	name = "jest_config_node",
	srcs = [ "jest.ts.config.js" ]
)

js_library(
	name = "jest_config_browser",
	srcs = [ "jest.browser.config.js" ]
)

exports_files(
    [
        "jest.ts.config.js",
<<<<<<< HEAD
		"jest.browser.config.js",
=======
>>>>>>> 050bc7b2
        ".prettierrc.json",
        ".gitignore",
        ".editorconfig",
        ".eslintrc.json",
    ],
    visibility = ["//visibility:public"],
)<|MERGE_RESOLUTION|>--- conflicted
+++ resolved
@@ -6,16 +6,9 @@
 #   so that ts_library rules still use it by default.
 #   See https://www.npmjs.com/package/@bazel/typescript#installation
 
-<<<<<<< HEAD
-load("@build_bazel_rules_nodejs//:index.bzl", "js_library")
-package(default_visibility = [":__subpackages__"])
-
-load("//:rules.bzl", "ts_config")
-=======
-load("//:rules.bzl", "ts_config")
+load("//:rules.bzl", "ts_config", "ts_project")
 
 package(default_visibility = [":__subpackages__"])
->>>>>>> 050bc7b2
 
 ts_config(
     name = "tsconfig",
@@ -25,11 +18,7 @@
 ts_config(
     name = "tsconfig_node",
     src = "node.tsconfig.json",
-<<<<<<< HEAD
     deps = ["//ts/config:node"],
-=======
-    deps = ["//typescript/config:node"],
->>>>>>> 050bc7b2
 )
 
 ts_config(
@@ -38,23 +27,19 @@
 	deps = ["//ts/config:jsx"]
 )
 
-js_library(
+
+ts_project(
 	name = "jest_config_node",
-	srcs = [ "jest.ts.config.js" ]
+	srcs = [ "jest.node.config.ts" ]
 )
 
-js_library(
+ts_project(
 	name = "jest_config_browser",
-	srcs = [ "jest.browser.config.js" ]
+	srcs = [ "jest.browser.config.ts" ]
 )
 
 exports_files(
     [
-        "jest.ts.config.js",
-<<<<<<< HEAD
-		"jest.browser.config.js",
-=======
->>>>>>> 050bc7b2
         ".prettierrc.json",
         ".gitignore",
         ".editorconfig",
