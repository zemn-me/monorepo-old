{
	"name": "monorepo",
	"version": "0.1.0",
	"private": true,
	"devDependencies": {
		"@actions/core": "^1.9.0",
		"@actions/github": "^5.0.3",
		"@babel/preset-typescript": "^7.18.6",
		"@bazel/bazelisk": "1.12.0",
		"@bazel/buildifier": "5.1.0",
		"@bazel/buildozer": "^5.1.0",
		"@bazel/esbuild": "^5.5.0",
		"@bazel/ibazel": "latest",
<<<<<<< HEAD
		"@bazel/labs": "^4.6.1",
		"@bazel/runfiles": "^5.5.2",
		"@bazel/typescript": "^4.5.0",
=======
		"@bazel/runfiles": "^5.4.2",
		"@bazel/typescript": "^5.0.0",
>>>>>>> 6ab6030b
		"@fortawesome/fontawesome-svg-core": "^6.1.1",
		"@fortawesome/free-solid-svg-icons": "^6.1.1",
		"@fortawesome/react-fontawesome": "^0.2.0",
		"@microsoft/api-extractor": "^7.28.4",
		"@pulumi/aws": "^4.0.0",
		"@pulumi/awsx": "^0.32.0",
		"@pulumi/pulumi": "^3.35.2",
		"@testing-library/react": "^13.3.0",
		"@types/cross-spawn": "^6.0.2",
		"@types/d3-axis": "^3.0.1",
		"@types/d3-scale": "^4.0.2",
		"@types/jest": "^28.1.4",
		"@types/mime": "^2.0.3",
		"@types/node": "^18.0.3",
		"@types/react": "18.0.15",
		"@types/react-dom": "^18.0.6",
		"@types/sharp": "^0.30.4",
		"@types/svgo": "^2.6.3",
		"@types/tmp": "^0.2.3",
		"@types/uuid": "^8.3.4",
		"@typescript-eslint/eslint-plugin": "^5.30.6",
		"@typescript-eslint/parser": "^5.30.6",
		"chalk": "^5.0.1",
		"classnames": "^2.3.1",
		"commander": "^9.3.0",
		"concurrently": "^7.2.2",
		"cross-spawn": "^7.0.3",
		"d3-axis": "^3.0.0",
		"d3-scale": "^4.0.2",
		"diff": "^5.1.0",
		"esbuild": "^0.14.49",
		"esbuild-css-modules-plugin": "^2.3.2",
		"eslint": "^8.19.0",
		"eslint-config-next": "12.2.2",
		"eslint-config-prettier": "^8.5.0",
		"eslint-plugin-prettier": "^4.2.1",
		"eslint-plugin-react": "^7.30.1",
		"grunt-cli": "^1.4.3",
		"http-server": "^14.1.1",
		"immutable": "^4.1.0",
		"jest-cli": "^27.4.5",
		"jsdom": "^20.0.0",
		"mime": "^3.0.0",
		"minimist": "^1.2.6",
		"module-alias": "^2.2.2",
		"patch-package": "^6.4.7",
		"prettier": "^2.7.1",
		"puppeteer": "^15.3.2",
		"react": "18.2.0",
		"react-dom": "^18.2.0",
		"react-router": "^6.3.0",
		"react-router-dom": "^6.3.0",
		"react-spring": "^9.4.5",
		"sharp": "^0.30.7",
		"stylelint": "^14.9.1",
		"stylelint-config-css-modules": "^4.1.0",
		"stylelint-config-recommended": "^8.0.0",
		"stylelint-config-standard": "^26.0.0",
		"svgo": "^2.8.0",
		"tmp": "^0.2.1",
		"ts-node": "^10.8.2",
		"ts-toolbelt": "^9.6.0",
		"typescript": "^4.7.4",
		"uuid": "^8.3.2",
		"yaml-validator": "^4.0.0"
	},
	"scripts": {
		"bazelisk": "npx --yes @bazel/bazelisk",
		"build": "yarn run bazelisk build //...",
		"test": "yarn run bazelisk run //bzl:affected_files",
		"fix": "yarn run bazelisk run //:fix",
		"dev": "yarn run ibazel --run_output --run_output_interactive=false test //..."
	},
	"dependencies": {}
}<|MERGE_RESOLUTION|>--- conflicted
+++ resolved
@@ -11,14 +11,9 @@
 		"@bazel/buildozer": "^5.1.0",
 		"@bazel/esbuild": "^5.5.0",
 		"@bazel/ibazel": "latest",
-<<<<<<< HEAD
 		"@bazel/labs": "^4.6.1",
 		"@bazel/runfiles": "^5.5.2",
-		"@bazel/typescript": "^4.5.0",
-=======
-		"@bazel/runfiles": "^5.4.2",
 		"@bazel/typescript": "^5.0.0",
->>>>>>> 6ab6030b
 		"@fortawesome/fontawesome-svg-core": "^6.1.1",
 		"@fortawesome/free-solid-svg-icons": "^6.1.1",
 		"@fortawesome/react-fontawesome": "^0.2.0",
