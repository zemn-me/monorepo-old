[package]
name = "monorepo"
version = "0.1.0"
edition = "2021"

# See more keys and their definitions at https://doc.rust-lang.org/cargo/reference/manifest.html

[dependencies]
clap = { version = "4.0.22", features = ["derive"] }
<<<<<<< HEAD
swc_css_parser = "0.136.2"
swc_common = "0.29.14"
=======
sha2 = "0.10.6"
hex = "0.4.3"
>>>>>>> 0a0225e6
<|MERGE_RESOLUTION|>--- conflicted
+++ resolved
@@ -7,10 +7,7 @@
 
 [dependencies]
 clap = { version = "4.0.22", features = ["derive"] }
-<<<<<<< HEAD
-swc_css_parser = "0.136.2"
 swc_common = "0.29.14"
-=======
 sha2 = "0.10.6"
 hex = "0.4.3"
->>>>>>> 0a0225e6
+swc_css = "0.140.3"