{
	"$schema": "https://json.schemastore.org/tsconfig",
	"compilerOptions": {
		"module": "CommonJS",
		"target": "es2020",
		"strictFunctionTypes": true,
		"esModuleInterop": true,
		"moduleResolution": "node",
		"strict": true,
		"jsx": "react",
		"resolveJsonModule": true,
		"noFallthroughCasesInSwitch": true,
		"preserveSymlinks": true,
		"noImplicitAny": true,
		"noImplicitThis": true,
		"declaration": true,
		"forceConsistentCasingInFileNames": true,
		"downlevelIteration": true,
		"declarationMap": true,
		"lib": ["DOM", "ESNext"],
		"inlineSourceMap": true,
		"inlineSources": true,
		"baseUrl": "./",
		"rootDirs": ["bazel-out/k8-fastbuild/bin"],
		"paths": {
			"monorepo/*": [
<<<<<<< HEAD
				"./*",
				"./monorepo/*",
				"bazel-out/k8-fastbuild/bin/monorepo/*"
			]
=======
				"./*", "./monorepo/*", "bazel-out/k8-fastbuild/bin/monorepo/*"]
>>>>>>> 7d3aa7d0
		}
	},
	"exclude": ["node_modules", "dist", "external"]
}<|MERGE_RESOLUTION|>--- conflicted
+++ resolved
@@ -24,14 +24,7 @@
 		"rootDirs": ["bazel-out/k8-fastbuild/bin"],
 		"paths": {
 			"monorepo/*": [
-<<<<<<< HEAD
-				"./*",
-				"./monorepo/*",
-				"bazel-out/k8-fastbuild/bin/monorepo/*"
-			]
-=======
 				"./*", "./monorepo/*", "bazel-out/k8-fastbuild/bin/monorepo/*"]
->>>>>>> 7d3aa7d0
 		}
 	},
 	"exclude": ["node_modules", "dist", "external"]
