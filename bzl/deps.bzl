# Third-party dependencies fetched by Bazel
# Unlike WORKSPACE, the content of this file is unordered.
# We keep them separate to make the WORKSPACE file more maintainable.

# Install the nodejs "bootstrap" package
# This provides the basic tools for running and packaging nodejs programs in Bazel
load("@bazel_tools//tools/build_defs/repo:http.bzl", "http_archive", "http_file")
load("@bazel_tools//tools/build_defs/repo:git.bzl", "git_repository")

def fetch_dependencies():
    http_archive(
        name = "bazel_skylib",
        urls = [
            "https://mirror.bazel.build/github.com/bazelbuild/bazel-skylib/releases/download/1.4.1/bazel-skylib-1.4.1.tar.gz",
            "https://github.com/bazelbuild/bazel-skylib/releases/download/1.4.1/bazel-skylib-1.4.1.tar.gz",
        ],
        sha256 = "b8a1527901774180afc798aeb28c4634bdccf19c4d98e7bdd1ce79d1fe9aaad7",
    )


    http_archive(
        name = "rules_python",
        sha256 = "36362b4d54fcb17342f9071e4c38d63ce83e2e57d7d5599ebdde4670b9760664",
        strip_prefix = "rules_python-0.18.0",
        url = "https://github.com/bazelbuild/rules_python/archive/refs/tags/0.18.0.tar.gz",
    )

    http_archive(
        name = "io_bazel_rules_go",
        sha256 = "dd926a88a564a9246713a9c00b35315f54cbd46b31a26d5d8fb264c07045f05d",
        urls = [
            "https://mirror.bazel.build/github.com/bazelbuild/rules_go/releases/download/v0.38.1/rules_go-v0.38.1.zip",
            "https://github.com/bazelbuild/rules_go/releases/download/v0.38.1/rules_go-v0.38.1.zip",
        ],
    )

    http_archive(
        name = "io_bazel_rules_docker",
        sha256 = "b1e80761a8a8243d03ebca8845e9cc1ba6c82ce7c5179ce2b295cd36f7e394bf",
        strip_prefix = "rules_docker-0.25.0",
        urls = ["https://github.com/bazelbuild/rules_docker/releases/download/v0.25.0/rules_docker-v0.25.0.tar.gz"],
    )

    http_archive(
        name = "rules_proto",
        sha256 = "66bfdf8782796239d3875d37e7de19b1d94301e8972b3cbd2446b332429b4df1",
        strip_prefix = "rules_proto-4.0.0",
        urls = [
            "https://mirror.bazel.build/github.com/bazelbuild/rules_proto/archive/refs/tags/4.0.0.tar.gz",
            "https://github.com/bazelbuild/rules_proto/archive/refs/tags/4.0.0.tar.gz",
        ],
    )

    http_archive(
        name = "com_google_protobuf",
        sha256 = "543395bc2ae58e72f7be674221db08b8f14e3bd7e3a19158f76105b3b61570a0",
        strip_prefix = "protobuf-3.21.8",
        urls = [
            "https://github.com/protocolbuffers/protobuf/archive/v3.21.8.tar.gz",
        ],
    )

    http_archive(
        name = "rules_typescript_proto",
        sha256 = "aac6dec2c8d55da2b2c2689b7a2afe44b691555cab32e2eaa2bdd29627d950e9",
        strip_prefix = "rules_typescript_proto-1.0.1",
        urls = [
            "https://github.com/Dig-Doug/rules_typescript_proto/archive/1.0.1.tar.gz",
        ],
    )

    http_archive(
        name = "rules_pkg",
        urls = [
            "https://mirror.bazel.build/github.com/bazelbuild/rules_pkg/releases/download/0.8.1/rules_pkg-0.8.1.tar.gz",
            "https://github.com/bazelbuild/rules_pkg/releases/download/0.8.1/rules_pkg-0.8.1.tar.gz",
        ],
        sha256 = "8c20f74bca25d2d442b327ae26768c02cf3c99e93fad0381f32be9aab1967675",
    )

    http_archive(
        name = "bazel_gazelle",
        sha256 = "ecba0f04f96b4960a5b250c8e8eeec42281035970aa8852dda73098274d14a1d",
        urls = [
            "https://mirror.bazel.build/github.com/bazelbuild/bazel-gazelle/releases/download/v0.29.0/bazel-gazelle-v0.29.0.tar.gz",
            "https://github.com/bazelbuild/bazel-gazelle/releases/download/v0.29.0/bazel-gazelle-v0.29.0.tar.gz",
        ],
    )

    http_archive(
        name = "com_google_protobuf",
        sha256 = "9b4ee22c250fe31b16f1a24d61467e40780a3fbb9b91c3b65be2a376ed913a1a",
        strip_prefix = "protobuf-3.13.0",
        urls = [
            "https://github.com/protocolbuffers/protobuf/archive/v3.13.0.tar.gz",
        ],
    )

    http_archive(
        name = "com_github_bazelbuild_buildtools",
        sha256 = "ca524d4df8c91838b9e80543832cf54d945e8045f6a2b9db1a1d02eec20e8b8c",
        strip_prefix = "buildtools-6.0.1",
        urls = [
            "https://github.com/bazelbuild/buildtools/archive/refs/tags/6.0.1.tar.gz",
        ],
    )

    http_file(
        name = "inkscape_linux",
        sha256 = "b7a99b6c0ee2817706e77803643f4a6caf9e35bdec928e963c1d2ae86e5e4beb",
        urls = ["https://inkscape.org/es/gallery/item/31669/Inkscape-0a00cf5-x86_64.AppImage"],
        executable = True,
        downloaded_file_path = "bin",
    )

    http_archive(
        name = "pulumi_cli",
        sha256 = "6e74ff27483330841c11eac9e80f3ba9944f2000c9d02d8133007ddd3e15e362",
        urls = [
            "https://github.com/pulumi/pulumi/releases/download/v3.54.0/pulumi-v3.54.0-linux-x64.tar.gz",
        ],
        build_file_content = """
exports_files(glob(["**/*"]))
        """,
    )

    http_archive(
        name = "cultistsimulator",
        strip_prefix = "cultistsimulator-visible-2022.3.n.1",
        urls = [
            "https://github.com/weatherfactory/cultistsimulator-visible/archive/refs/tags/v2022.3.n.1.tar.gz",
        ],
        sha256 = "c640c454db8bd2ef4b53cf00edffa959d6c6147718bafce9a43f48db286f2ea2",
        build_file_content = """
filegroup(
    name = "core",
    srcs = glob(["Assets/StreamingAssets/content/core/**/*.json"]),
    visibility = [ "//visibility:public" ]
)
exports_files(glob(["**/*"], exclude_directories=0))
        """,
        # exports_files(glob(["**/*"]), visibility=["//visibility:public"])
    )

    git_repository(
        name = "bazel_tools",
        branch = "master",
        remote = "git@github.com:attilaolah/bazel-tools.git",
    )

    http_archive(
        name = "rules_rust",
<<<<<<< HEAD
        sha256 = "d125fb75432dc3b20e9b5a19347b45ec607fabe75f98c6c4ba9badaab9c193ce",
        urls = ["https://github.com/bazelbuild/rules_rust/releases/download/0.17.0/rules_rust-v0.17.0.tar.gz"],
    )

    http_archive(
        name = "aspect_rules_ts",
        sha256 = "6c216bb53ab8c475c1ea2a64ab99334b67aa8d49a5dae42c2f064443ce1d6c0e",
        strip_prefix = "rules_ts-1.2.3",
        url = "https://github.com/aspect-build/rules_ts/releases/download/v1.2.3/rules_ts-v1.2.3.tar.gz",
    )

    # or for core module
    http_archive(
        name = "rules_nodejs",
        sha256 = "08337d4fffc78f7fe648a93be12ea2fc4e8eb9795a4e6aa48595b66b34555626",
        urls = ["https://github.com/bazelbuild/rules_nodejs/releases/download/5.8.0/rules_nodejs-core-5.8.0.tar.gz"],
    )

    http_archive(
        name = "aspect_rules_js",
        sha256 = "3ad6684d744ebbc6592d404cc3aa81d0da634eccb3499f6fd198ae122fa28489",
        strip_prefix = "rules_js-1.19.0",
        url = "https://github.com/aspect-build/rules_js/releases/download/v1.19.0/rules_js-v1.19.0.tar.gz",
    )

    http_archive(
        name = "aspect_rules_ts",
        sha256 = "db77d904284d21121ae63dbaaadfd8c75ff6d21ad229f92038b415c1ad5019cc",
        strip_prefix = "rules_ts-1.3.0",
        url = "https://github.com/aspect-build/rules_ts/releases/download/v1.3.0/rules_ts-v1.3.0.tar.gz",
    )

    http_archive(
        name = "aspect_rules_swc",
        sha256 = "5d13b0123d91d4297f60d8da0ab5771615f6ad6829bdfe69e7dcda9e5c01bc54",
        strip_prefix = "rules_swc-1.0.0-rc0",
        url = "https://github.com/aspect-build/rules_swc/archive/refs/tags/v1.0.0-rc0.tar.gz",
=======
        sha256 = "2466e5b2514772e84f9009010797b9cd4b51c1e6445bbd5b5e24848d90e6fb2e",
        urls = ["https://github.com/bazelbuild/rules_rust/releases/download/0.18.0/rules_rust-v0.18.0.tar.gz"],
>>>>>>> dca05f05
    )<|MERGE_RESOLUTION|>--- conflicted
+++ resolved
@@ -150,9 +150,8 @@
 
     http_archive(
         name = "rules_rust",
-<<<<<<< HEAD
-        sha256 = "d125fb75432dc3b20e9b5a19347b45ec607fabe75f98c6c4ba9badaab9c193ce",
-        urls = ["https://github.com/bazelbuild/rules_rust/releases/download/0.17.0/rules_rust-v0.17.0.tar.gz"],
+        sha256 = "2466e5b2514772e84f9009010797b9cd4b51c1e6445bbd5b5e24848d90e6fb2e",
+        urls = ["https://github.com/bazelbuild/rules_rust/releases/download/0.18.0/rules_rust-v0.18.0.tar.gz"],
     )
 
     http_archive(
@@ -188,8 +187,4 @@
         sha256 = "5d13b0123d91d4297f60d8da0ab5771615f6ad6829bdfe69e7dcda9e5c01bc54",
         strip_prefix = "rules_swc-1.0.0-rc0",
         url = "https://github.com/aspect-build/rules_swc/archive/refs/tags/v1.0.0-rc0.tar.gz",
-=======
-        sha256 = "2466e5b2514772e84f9009010797b9cd4b51c1e6445bbd5b5e24848d90e6fb2e",
-        urls = ["https://github.com/bazelbuild/rules_rust/releases/download/0.18.0/rules_rust-v0.18.0.tar.gz"],
->>>>>>> dca05f05
     )