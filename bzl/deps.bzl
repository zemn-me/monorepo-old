--- conflicted
+++ resolved
@@ -201,8 +201,8 @@
 
     http_archive(
         name = "rules_rust",
-        sha256 = "25209daff2ba21e818801c7b2dab0274c43808982d6aea9f796d899db6319146",
-        urls = ["https://github.com/bazelbuild/rules_rust/releases/download/0.21.1/rules_rust-v0.21.1.tar.gz"],
+        sha256 = "50272c39f20a3a3507cb56dcb5c3b348bda697a7d868708449e2fa6fb893444c",
+        urls = ["https://github.com/bazelbuild/rules_rust/releases/download/0.22.0/rules_rust-v0.22.0.tar.gz"],
     )
 
     http_archive(
@@ -234,7 +234,6 @@
 
     # Got no idea why but MS doesn't publish versions of this...
     http_archive(
-<<<<<<< HEAD
         name = "microsoft_json_schemas",
         url = "https://github.com/microsoft/json-schemas/archive/80a53a431ec7f450ec5ccff95ae5d6c7330e368c.zip",
         strip_prefix = "json-schemas-80a53a431ec7f450ec5ccff95ae5d6c7330e368c",
@@ -242,9 +241,4 @@
 exports_files(glob(["**/*"]))
         """,
         sha256 = "08af3e0cac15205cdeae2fab73ff106278a58a1c50f18349e6333e4834bbb2b0",
-=======
-        name = "rules_rust",
-        sha256 = "50272c39f20a3a3507cb56dcb5c3b348bda697a7d868708449e2fa6fb893444c",
-        urls = ["https://github.com/bazelbuild/rules_rust/releases/download/0.22.0/rules_rust-v0.22.0.tar.gz"],
->>>>>>> d65b5ca0
     )