--- conflicted
+++ resolved
@@ -201,8 +201,8 @@
 
     http_archive(
         name = "rules_rust",
-        sha256 = "dc8d79fe9a5beb79d93e482eb807266a0e066e97a7b8c48d43ecf91f32a3a8f3",
-        urls = ["https://github.com/bazelbuild/rules_rust/releases/download/0.19.0/rules_rust-v0.19.0.tar.gz"],
+        sha256 = "25209daff2ba21e818801c7b2dab0274c43808982d6aea9f796d899db6319146",
+        urls = ["https://github.com/bazelbuild/rules_rust/releases/download/0.21.1/rules_rust-v0.21.1.tar.gz"],
     )
 
     http_archive(
@@ -242,7 +242,6 @@
 
     # Got no idea why but MS doesn't publish versions of this...
     http_archive(
-<<<<<<< HEAD
         name = "microsoft_json_schemas",
         url = "https://github.com/microsoft/json-schemas/archive/80a53a431ec7f450ec5ccff95ae5d6c7330e368c.zip",
         strip_prefix = "json-schemas-80a53a431ec7f450ec5ccff95ae5d6c7330e368c",
@@ -250,9 +249,4 @@
 exports_files(glob(["**/*"]))
         """,
         sha256 = "08af3e0cac15205cdeae2fab73ff106278a58a1c50f18349e6333e4834bbb2b0",
-=======
-        name = "rules_rust",
-        sha256 = "25209daff2ba21e818801c7b2dab0274c43808982d6aea9f796d899db6319146",
-        urls = ["https://github.com/bazelbuild/rules_rust/releases/download/0.21.1/rules_rust-v0.21.1.tar.gz"],
->>>>>>> 0a1bc9b7
     )