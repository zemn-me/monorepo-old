load("//tools/jest:jest.bzl", _jest_test = "jest_test")
load("//tools/go:go.bzl", _test_go_fmt = "test_go_fmt")
load("@io_bazel_rules_go//go:def.bzl", _go_binary = "go_binary", _go_library = "go_library", _go_test = "go_test")
<<<<<<< HEAD
load("@npm//@bazel/typescript:index.bzl", _ts_project = "ts_project")
load("@npm//eslint:index.bzl", _eslint_test = "eslint_test")
load("@npm//@bazel/typescript:index.bzl", _ts_config = "ts_config")
=======
load("@npm//@bazel/typescript:index.bzl", _ts_config = "ts_config", _ts_project = "ts_project")
load("@npm//eslint:index.bzl", _eslint_test = "eslint_test")
>>>>>>> b05bca5d
load("@build_bazel_rules_nodejs//:index.bzl", "js_library", _nodejs_binary = "nodejs_binary")

def nodejs_binary(**kwargs):
    _nodejs_binary(**kwargs)

def ts_config(**kwargs):
    _ts_config(**kwargs)

def jest_test(project_deps = [], jsdom = None, deps = [], **kwargs):
    extra_deps = ["@npm//jsdom"] if jsdom else []
    _jest_test(
<<<<<<< HEAD
        deps = deps + [x + "_js" for x in project_deps] + extra_deps,
        jest_config = "//:jest_config_browser" if jsdom else "//:jest_config_node",
=======
        deps = deps + [ x + "_js" for x in project_deps ] + extra_deps,
        jest_config = "//:jest_config_browser_js" if jsdom else "//:jest_config_node_js",
>>>>>>> b05bca5d
        **kwargs
    )

def ts_declarations(name = None, **kwargs):
    js_library(name = name, **kwargs)
    ts_lint(
        name = name + "_lint",
        **kwargs
    )

def ts_lint(name, srcs = [], tags = [], data = [], **kwargs):
    targets = srcs + data
    eslint_test(
        name = name,
        data = targets,
        tags = tags + ["+formatting"],
        args = ["$(location %s)" % x for x in targets],
        **kwargs
    )

def ts_project(name, ignores_lint = [], resolve_json_module = None, project_deps = [], deps = [], srcs = [], incremental = True, composite = True, tsconfig = "//:tsconfig", declaration = True, preserve_jsx = None, root_dir = None, **kwargs):
    __ts_project(
        name = name + "_ts",
        deps = deps + [dep + "_ts" for dep in project_deps],
        srcs = srcs,
        composite = composite,
        declaration = declaration,
        tsconfig = tsconfig,
        preserve_jsx = preserve_jsx,
        incremental = incremental,
        resolve_json_module = resolve_json_module,
        root_dir = root_dir,
        ignores_lint = ignores_lint,
        **kwargs
    )

    jssrcs = []

    suffixes = {
        ".d.ts": [],
        ".tsx": [".js"],
        ".ts": [".js"],
    }

    for s in srcs:
        found = False
        for suffix, targets in suffixes.items():
            if found:
                break

            if s[-len(suffix):] == suffix:
                for target in targets:
                    jssrcs.append(
                        s[:-len(suffix)] + target,
                    )
                found = True

    js_library(
        name = name + "_js",
        deps = [dep + "_js" for dep in project_deps] + deps,
        srcs = jssrcs,
        **kwargs
    )

def __ts_project(name, ignores_lint = [], tags = [], deps = [], srcs = [], tsconfig = "//:tsconfig", **kwargs):
    _ts_project(
        name = name,
        tsc = "@npm//ttypescript/bin:ttsc",
        srcs = srcs,
        deps = deps + ["@npm//typescript-transform-paths"],
        tags = tags,
        tsconfig = tsconfig,
        **kwargs
    )

    ts_lint(name = name + "_lint", data = [x for x in srcs if x not in ignores_lint], tags = tags)

def eslint_test(name = None, data = [], args = [], **kwargs):
    _eslint_test(
        name = name,
        data = data + [
            "//:.prettierrc.json",
            "//:.gitignore",
            "//:.editorconfig",
            "//:.eslintrc.json",
            "@npm//eslint-plugin-prettier",
            "@npm//@typescript-eslint/parser",
            "@npm//@typescript-eslint/eslint-plugin",
            "@npm//eslint-config-prettier",
        ],
        args = args + ["--ignore-path", "$(location //:.gitignore)"] +
               ["$(location " + x + ")" for x in data],
    )

def go_binary(name = None, importpath = None, deps = [], **kwargs):
    _go_binary(
        name = name,
        deps = deps,
        importpath = importpath,
        **kwargs
    )

    _test_go_fmt(
        name = name + "_fmt",
        **kwargs
    )

def go_test(name = None, importpath = None, deps = [], **kwargs):
    _go_test(
        name = name,
        deps = deps,
        importpath = importpath,
        **kwargs
    )

    _test_go_fmt(
        name = name + "_fmt",
        **kwargs
    )

def go_library(name = None, importpath = None, deps = [], **kwargs):
    _go_library(
        name = name,
        deps = deps,
        importpath = importpath,
        **kwargs
    )

    _test_go_fmt(
        name = name + "_fmt",
        **kwargs
    )<|MERGE_RESOLUTION|>--- conflicted
+++ resolved
@@ -1,14 +1,8 @@
 load("//tools/jest:jest.bzl", _jest_test = "jest_test")
 load("//tools/go:go.bzl", _test_go_fmt = "test_go_fmt")
 load("@io_bazel_rules_go//go:def.bzl", _go_binary = "go_binary", _go_library = "go_library", _go_test = "go_test")
-<<<<<<< HEAD
-load("@npm//@bazel/typescript:index.bzl", _ts_project = "ts_project")
+load("@npm//@bazel/typescript:index.bzl", _ts_project = "ts_project", "_ts_config")
 load("@npm//eslint:index.bzl", _eslint_test = "eslint_test")
-load("@npm//@bazel/typescript:index.bzl", _ts_config = "ts_config")
-=======
-load("@npm//@bazel/typescript:index.bzl", _ts_config = "ts_config", _ts_project = "ts_project")
-load("@npm//eslint:index.bzl", _eslint_test = "eslint_test")
->>>>>>> b05bca5d
 load("@build_bazel_rules_nodejs//:index.bzl", "js_library", _nodejs_binary = "nodejs_binary")
 
 def nodejs_binary(**kwargs):
@@ -20,13 +14,8 @@
 def jest_test(project_deps = [], jsdom = None, deps = [], **kwargs):
     extra_deps = ["@npm//jsdom"] if jsdom else []
     _jest_test(
-<<<<<<< HEAD
-        deps = deps + [x + "_js" for x in project_deps] + extra_deps,
-        jest_config = "//:jest_config_browser" if jsdom else "//:jest_config_node",
-=======
         deps = deps + [ x + "_js" for x in project_deps ] + extra_deps,
         jest_config = "//:jest_config_browser_js" if jsdom else "//:jest_config_node_js",
->>>>>>> b05bca5d
         **kwargs
     )
 
