--- conflicted
+++ resolved
@@ -14,9 +14,8 @@
 def jest_test(project_deps = [], jsdom = None, deps = [], **kwargs):
     extra_deps = [ "@npm//jsdom" ] if jsdom else []
     _jest_test(
-<<<<<<< HEAD
         deps = deps + [ x + "_js" for x in project_deps ] + extra_deps,
-        jest_config = "//:jest_config_browser" if jsdom else "//:jest_config_node",
+        jest_config = "//:jest_config_browser_js" if jsdom else "//:jest_config_node_js",
         **kwargs
     )
 
@@ -24,9 +23,6 @@
     js_library(name = name, **kwargs)
     ts_lint(
         name = name + "_lint",
-=======
-        deps = deps + [x + "_js" for x in project_deps],
->>>>>>> 050bc7b2
         **kwargs
     )
 
@@ -40,12 +36,8 @@
         **kwargs
     )
 
-<<<<<<< HEAD
 
 def ts_project(name, ignores_lint = [], resolve_json_module = None, project_deps = [], deps = [], srcs = [], incremental = True, composite = True, tsconfig = "//:tsconfig", declaration = True, preserve_jsx = None, root_dir = None, **kwargs):
-=======
-def ts_project(name, project_deps = [], deps = [], srcs = [], incremental = None, composite = False, tsconfig = "//:tsconfig", declaration = False, preserve_jsx = None, **kwargs):
->>>>>>> 050bc7b2
     __ts_project(
         name = name + "_ts",
         deps = deps + [dep + "_ts" for dep in project_deps],
@@ -86,7 +78,6 @@
 
     js_library(
         name = name + "_js",
-<<<<<<< HEAD
         deps = [ dep + "_js" for dep in project_deps ] + deps,
         srcs = jssrcs,
         **kwargs
@@ -94,14 +85,6 @@
 
 
 def __ts_project(name, ignores_lint = [], tags = [], deps = [], srcs = [], tsconfig = "//:tsconfig", **kwargs):
-=======
-        deps = [dep + "_js" for dep in project_deps] + deps,
-        srcs = [src[:src.rfind(".")] + ".js" for src in srcs],
-        **kwargs
-    )
-
-def __ts_project(name, tags = [], deps = [], srcs = [], tsconfig = "//:tsconfig", **kwargs):
->>>>>>> 050bc7b2
     _ts_project(
         name = name,
         tsc = "@npm//ttypescript/bin:ttsc",
